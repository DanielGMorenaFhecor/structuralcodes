"""EUROCODE 2 1992-1-1:2004"""
import typing as t

<<<<<<< HEAD
from ._crack_control import (
    crack_min_steel_area,
    crack_min_steel_area_with_prestresed_tendons,
    k_crack_min_steel_area,
    kc_crack_min_steel_area_flanges,
    kc_crack_min_steel_area_pure_tension,
    kc_crack_min_steel_area_rectangular,
    w_max,
)

__all__ = [
    'w_max',
    'crack_min_steel_area',
    'kc_crack_min_steel_area_pure_tension',
    'kc_crack_min_steel_area_rectangular',
    'kc_crack_min_steel_area_flanges',
    'crack_min_steel_area_with_prestresed_tendons',
=======
from ._section_7_3_crack_control import (
    As_min,
    As_min_2,
    As_min_p,
    alpha_e,
    esm_ecm,
    hc_eff,
    k,
    k1,
    k2,
    k3,
    k4,
    kc_flanges_area,
    kc_rect_area,
    kc_tension,
    kt,
    phi_eq,
    rho_p_eff,
    sr_max_close,
    sr_max_far,
    sr_max_theta,
    w_max,
    w_spacing,
    wk,
    xi1,
)

__all__ = [
    'As_min',
    'As_min_2',
    'As_min_p',
    'alpha_e',
    'esm_ecm',
    'hc_eff',
    'k',
    'k1',
    'k2',
    'k3',
    'k4',
    'kc_flanges_area',
    'kc_rect_area',
    'kc_tension',
    'kt',
    'phi_eq',
    'rho_p_eff',
    'sr_max_close',
    'sr_max_far',
    'sr_max_theta',
    'w_max',
    'w_spacing',
    'wk',
    'xi1',
>>>>>>> 50c65b70
]

__title__: str = 'EUROCODE 2 1992-1-1'
__year__: str = '2004'
__materials__: t.Tuple[str] = ('concrete',)<|MERGE_RESOLUTION|>--- conflicted
+++ resolved
@@ -1,25 +1,6 @@
 """EUROCODE 2 1992-1-1:2004"""
 import typing as t
 
-<<<<<<< HEAD
-from ._crack_control import (
-    crack_min_steel_area,
-    crack_min_steel_area_with_prestresed_tendons,
-    k_crack_min_steel_area,
-    kc_crack_min_steel_area_flanges,
-    kc_crack_min_steel_area_pure_tension,
-    kc_crack_min_steel_area_rectangular,
-    w_max,
-)
-
-__all__ = [
-    'w_max',
-    'crack_min_steel_area',
-    'kc_crack_min_steel_area_pure_tension',
-    'kc_crack_min_steel_area_rectangular',
-    'kc_crack_min_steel_area_flanges',
-    'crack_min_steel_area_with_prestresed_tendons',
-=======
 from ._section_7_3_crack_control import (
     As_min,
     As_min_2,
@@ -72,7 +53,6 @@
     'w_spacing',
     'wk',
     'xi1',
->>>>>>> 50c65b70
 ]
 
 __title__: str = 'EUROCODE 2 1992-1-1'

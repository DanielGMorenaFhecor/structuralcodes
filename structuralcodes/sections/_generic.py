--- conflicted
+++ resolved
@@ -14,20 +14,13 @@
 from shapely.ops import unary_union
 
 import structuralcodes.core._section_results as s_res
-from structuralcodes.codes import _CODE, set_design_code
 from structuralcodes.core.base import Section, SectionCalculator
 from structuralcodes.geometry import (
     CompoundGeometry,
     PointGeometry,
     SurfaceGeometry,
 )
-from structuralcodes.materials.concrete import create_concrete
-from structuralcodes.materials.constitutive_laws import (
-    Elastic,
-    ParabolaRectangle,
-    Sargin,
-    UserDefined,
-)
+from structuralcodes.materials.constitutive_laws import Elastic
 
 from .section_integrators import integrator_factory
 
@@ -83,8 +76,6 @@
             )
         return self._gross_properties
 
-<<<<<<< HEAD
-=======
     def cracked_properties(
         self, n_ed=0, m_ed_1=0, m_ed_2=0
     ) -> s_res.CrackedProperties:
@@ -102,7 +93,6 @@
             )
         return self._cracked_properties
 
->>>>>>> 6c9698f1
 
 class GenericSectionCalculator(SectionCalculator):
     """Calculator class implementing analysis algortims for
@@ -289,8 +279,6 @@
 
         return gp
 
-<<<<<<< HEAD
-=======
     def _calculate_cracked_section_properties(
         self, n_ed=0, m_ed_1=0, m_ed_2=0
     ) -> s_res.CrackedProperties():
@@ -408,7 +396,6 @@
 
         return cp
 
->>>>>>> 6c9698f1
     def get_balanced_failure_strain(
         self, geom: CompoundGeometry, yielding: bool = False
     ) -> t.Tuple[float, float, float]:
@@ -1119,7 +1106,6 @@
 
         return res
 
-<<<<<<< HEAD
     def calculate_strain_profile(self, n_ed, my_ed, mz_ed, num_chis=5):
         """Get the strain plane for a given axial force and biaxial bending.
 
@@ -1395,89 +1381,81 @@
             raise ValueError(f'Maximum number of iterations reached.\n{s}')
         else:
             return eps_a, chiy, chiz
-=======
-    def calculate_cracking_moment(self, n=0):
-        """Calculate the cracking moment of a R.C section.
-        A concrete material failing at fctm is used for the cracking moment
-        calculation. This method modify the constitutive law of concrete to reach
-        fctm in tension.
-
-        Args:
-            n [N]: Axial external load
-
-        Returns:
-            m_cracking_1: moment compress lower part of the section
-            m_cracking_2: moment compress upper part of the section
-            z_1 : distance of neutral axe to origin when M=m_cracking_1
-            z_2 : distance of neutral axe to origin when M=m_cracking_2
-        """
-
-        def modify_consitutive_law(geom: SurfaceGeometry):
-            """Add tension branch of concrete to constitutive law."""
-            mat = geom.material
-            gamma_c = 1.5  # !!!! ISSUE. gamma_c should be readable from ConstitutiveLaw class (TODO)
-            if (
-                _CODE is None
-            ):  # should be the code of the material used to create the section
-                set_design_code('mc2010')
-            if isinstance(mat, ParabolaRectangle):
-                strains = np.linspace(mat._eps_u, 0, 20)
-                aux_concrete = create_concrete(
-                    abs(mat._fc * gamma_c), gamma_c=1
-                )
-            elif isinstance(mat, Sargin):
-                strains = np.linspace(mat._eps_cu1, 0, 20)
-                aux_concrete = create_concrete(
-                    abs(mat._fc * gamma_c), gamma_c=1
-                )
-            else:  # UserDefined
-                strains = np.linspace(-0.0035, 0, 20)
-                eps_max, eps_min = mat.get_ultimate_strain()
-                s1 = np.linspace(eps_min, eps_max, 100)
-                s2 = mat.get_stress(s1)
-                aux_concrete = create_concrete(
-                    abs(s2.min() * gamma_c), gamma_c=1
-                )
-
-            stress = aux_concrete.constitutive_law.get_stress((strains))
-            # stress = mat.get_stress((strains))
-            strains = strains.tolist()
-            stress = stress.tolist()
-
-            fctm = aux_concrete.fctm
-            Ec = aux_concrete.constitutive_law.get_tangent(0)[0]
-            tensile_strain_limit = fctm / Ec
-            strains.append(tensile_strain_limit)
-            stress.append(fctm)
-            ec_const = UserDefined(
-                strains, stress, 'constitutive_law_with_tension'
-            )
-            geom.material = ec_const
-
-        sec = copy.deepcopy(self.section)
-        m_cracking_1, m_cracking_2 = 0, 0
-        if sec.geometry.reinforced_concrete:
-            if isinstance(sec.geometry, SurfaceGeometry):
-                modify_consitutive_law(sec.geometry)
-            elif isinstance(sec.geometry, CompoundGeometry):
-                for i in range(len(sec.geometry.geometries)):
-                    modify_consitutive_law(sec.geometry.geometries[i])
-            else:
-                raise ValueError(
-                    'geometry must be SurfaceGeometry or CompoundGeometry'
-                )
-            # lower compresion block failure
-            res = sec.section_calculator.calculate_bending_strength(
-                theta=math.pi, n=n
-            )
-            m_cracking_1 = res.m_y
-            z_1 = -res.eps_a / res.chi_y
-            # upper compresion block failure
-            res = sec.section_calculator.calculate_bending_strength(
-                theta=0, n=n
-            )
-            m_cracking_2 = res.m_y
-            z_2 = res.eps_a / res.chi_y
-
-        return m_cracking_1, m_cracking_2, z_1, z_2
->>>>>>> 6c9698f1
+
+
+def calculate_cracking_moment(self, n=0):
+    """Calculate the cracking moment of a R.C section.
+    A concrete material failing at fctm is used for the cracking moment
+    calculation. This method modify the constitutive law of concrete to reach
+    fctm in tension.
+
+    Args:
+        n [N]: Axial external load
+
+    Returns:
+        m_cracking_1: moment compress lower part of the section
+        m_cracking_2: moment compress upper part of the section
+        z_1 : distance of neutral axe to origin when M=m_cracking_1
+        z_2 : distance of neutral axe to origin when M=m_cracking_2
+    """
+
+    def modify_consitutive_law(geom: SurfaceGeometry):
+        """Add tension branch of concrete to constitutive law."""
+        mat = geom.material
+        gamma_c = 1.5  # !!!! ISSUE. gamma_c should be readable from ConstitutiveLaw class (TODO)
+        if (
+            _CODE is None
+        ):  # should be the code of the material used to create the section
+            set_design_code('mc2010')
+        if isinstance(mat, ParabolaRectangle):
+            strains = np.linspace(mat._eps_u, 0, 20)
+            aux_concrete = create_concrete(abs(mat._fc * gamma_c), gamma_c=1)
+        elif isinstance(mat, Sargin):
+            strains = np.linspace(mat._eps_cu1, 0, 20)
+            aux_concrete = create_concrete(abs(mat._fc * gamma_c), gamma_c=1)
+        else:  # UserDefined
+            strains = np.linspace(-0.0035, 0, 20)
+            eps_max, eps_min = mat.get_ultimate_strain()
+            s1 = np.linspace(eps_min, eps_max, 100)
+            s2 = mat.get_stress(s1)
+            aux_concrete = create_concrete(abs(s2.min() * gamma_c), gamma_c=1)
+
+        stress = aux_concrete.constitutive_law.get_stress((strains))
+        # stress = mat.get_stress((strains))
+        strains = strains.tolist()
+        stress = stress.tolist()
+
+        fctm = aux_concrete.fctm
+        Ec = aux_concrete.constitutive_law.get_tangent(0)[0]
+        tensile_strain_limit = fctm / Ec
+        strains.append(tensile_strain_limit)
+        stress.append(fctm)
+        ec_const = UserDefined(
+            strains, stress, 'constitutive_law_with_tension'
+        )
+        geom.material = ec_const
+
+    sec = copy.deepcopy(self.section)
+    m_cracking_1, m_cracking_2 = 0, 0
+    if sec.geometry.reinforced_concrete:
+        if isinstance(sec.geometry, SurfaceGeometry):
+            modify_consitutive_law(sec.geometry)
+        elif isinstance(sec.geometry, CompoundGeometry):
+            for i in range(len(sec.geometry.geometries)):
+                modify_consitutive_law(sec.geometry.geometries[i])
+        else:
+            raise ValueError(
+                'geometry must be SurfaceGeometry or CompoundGeometry'
+            )
+        # lower compresion block failure
+        res = sec.section_calculator.calculate_bending_strength(
+            theta=math.pi, n=n
+        )
+        m_cracking_1 = res.m_y
+        z_1 = -res.eps_a / res.chi_y
+        # upper compresion block failure
+        res = sec.section_calculator.calculate_bending_strength(theta=0, n=n)
+        m_cracking_2 = res.m_y
+        z_2 = res.eps_a / res.chi_y
+
+    return m_cracking_1, m_cracking_2, z_1, z_2
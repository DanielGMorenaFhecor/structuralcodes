{
    "python.testing.pytestArgs": [
        "tests"
    ],
    "python.formatting.provider": "black",
    "python.testing.unittestEnabled": false,
    "python.testing.pytestEnabled": true,
<<<<<<< HEAD
    "python.linting.pylintEnabled": true,
    "python.linting.flake8Enabled": true,
    "[python]": {
        "editor.formatOnSave": true,
        "editor.codeActionsOnSave": {
            "source.organizeImports": "explicit"
        },
        "editor.defaultFormatter": "ms-python.python",
    },
=======
    
    // Config for ruff extension in VSCode
    "[python]": {
        "editor.formatOnSave": true, // Enable auto format on save
        "editor.codeActionsOnSave": {
          "source.fixAll": "explicit",
          "source.organizeImports": "explicit" // This lets ruff reorganize the imports
        },
        "editor.defaultFormatter": "charliermarsh.ruff"
    }
>>>>>>> 75ed9142
}<|MERGE_RESOLUTION|>--- conflicted
+++ resolved
@@ -5,26 +5,13 @@
     "python.formatting.provider": "black",
     "python.testing.unittestEnabled": false,
     "python.testing.pytestEnabled": true,
-<<<<<<< HEAD
-    "python.linting.pylintEnabled": true,
-    "python.linting.flake8Enabled": true,
-    "[python]": {
-        "editor.formatOnSave": true,
-        "editor.codeActionsOnSave": {
-            "source.organizeImports": "explicit"
-        },
-        "editor.defaultFormatter": "ms-python.python",
-    },
-=======
-    
     // Config for ruff extension in VSCode
     "[python]": {
         "editor.formatOnSave": true, // Enable auto format on save
         "editor.codeActionsOnSave": {
-          "source.fixAll": "explicit",
-          "source.organizeImports": "explicit" // This lets ruff reorganize the imports
+            "source.fixAll": "explicit",
+            "source.organizeImports": "explicit" // This lets ruff reorganize the imports
         },
         "editor.defaultFormatter": "charliermarsh.ruff"
     }
->>>>>>> 75ed9142
 }